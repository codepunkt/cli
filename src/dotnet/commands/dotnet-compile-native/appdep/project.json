--- conflicted
+++ resolved
@@ -4,13 +4,8 @@
         "emitEntryPoint": true
     },
     "dependencies": {
-<<<<<<< HEAD
-        "NETStandard.Library": "1.0.0-rc2-23727",
-        "Microsoft.DotNet.AppDep":"1.0.5-*"
-=======
         "NETStandard.Library": "1.0.0-rc2-23728",
         "Microsoft.DotNet.AppDep":"1.0.4-prerelease-00001"
->>>>>>> a7f438f8
     },
     "frameworks": {
         "dnxcore50": { }
