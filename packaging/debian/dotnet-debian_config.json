{
    "maintainer_name":"Microsoft",
    "maintainer_email": "dotnetcore@microsoft.com",        

    "package_name": "dotnet",                           

    "short_description": ".NET Core & command line tools",              
    "long_description": ".NET Core is a cross-platform implementation of .NET Framework, a modern, modular platform\n for building diverse kinds of applications, from command-line applications to microservices and \n modern websites.\n This package contains the tools you will need to start writing applications for .NET Core. It includes \n compilers, package managers and other utilities that developers need.", 
    "homepage": "https://dotnet.github.io/core",                        

    "release":{
        "package_version":"0.0.0.0",                               
        "package_revision":"1",                                 
        "urgency" : "low",                                      
        "changelog_message" : "Bootstrap loop package"                
    },

    "control": {                                               
        "priority":"standard",                                  
        "section":"devel",                                      
        "architecture":"any"                                    
    },

    "copyright": "2015 Microsoft",                              
    "license": {                                                
        "type": "MIT",                                 
        "full_text": "Copyright (c) 2015 Microsoft\nPermission is hereby granted, free of charge, to any person obtaining a copy\nof this software and associated documentation files (the \"Software\"), to deal\nin the Software without restriction, including without limitation the rights\nto use, copy, modify, merge, publish, distribute, sublicense, and/or sell\ncopies of the Software, and to permit persons to whom the Software is\nfurnished to do so, subject to the following conditions:\nThe above copyright notice and this permission notice shall be included in all\ncopies or substantial portions of the Software.\nTHE SOFTWARE IS PROVIDED \"AS IS\", WITHOUT WARRANTY OF ANY KIND, EXPRESS OR\nIMPLIED, INCLUDING BUT NOT LIMITED TO THE WARRANTIES OF MERCHANTABILITY,\nFITNESS FOR A PARTICULAR PURPOSE AND NONINFRINGEMENT. IN NO EVENT SHALL THE\nAUTHORS OR COPYRIGHT HOLDERS BE LIABLE FOR ANY CLAIM, DAMAGES OR OTHER\nLIABILITY, WHETHER IN AN ACTION OF CONTRACT, TORT OR OTHERWISE, ARISING FROM,\nOUT OF OR IN CONNECTION WITH THE SOFTWARE OR THE USE OR OTHER DEALINGS IN THE\nSOFTWARE."
    },

    "debian_dependencies":{
        "libssl-dev" : {},
        "clang-3.5" : {},
        "libcurl3" : {}
    },

    "package_conflicts" : [
        "dotnet-nightly"
    ],

    "symlinks": {
        "bin/dotnet" : "usr/bin/dotnet",
<<<<<<< HEAD
        "bin/dotnet-build" : "usr/bin/dotnet-build",
        "bin/dotnet-compile" : "usr/bin/dotnet-compile",
        "bin/dotnet-compile-csc" : "usr/bin/dotnet-compile-csc",
        "bin/dotnet-compile-fsc" : "usr/bin/dotnet-compile-fsc",
        "bin/dotnet-compile-native" : "/usr/bin/dotnet-compile-native",
        "bin/dotnet-mcg": "usr/bin/dotnet-mcg",
        "bin/dotnet-new": "usr/bin/dotnet-new",
        "bin/dotnet-publish" : "usr/bin/dotnet-publish",
        "bin/dotnet-repl" : "usr/bin/dotnet-repl",
        "bin/dotnet-repl-csi" : "usr/bin/dotnet-repl-csi",
        "bin/dotnet-restore" : "usr/bin/dotnet-restore",
        "bin/dotnet-dnx" : "usr/bin/dotnet-dnx",
        "bin/dotnet-test" : "usr/bin/dotnet-test",
        "bin/dotnet-resgen" : "usr/bin/dotnet-resgen"
=======
        "bin/dotnet-compile-native" : "/usr/bin/dotnet-compile-native"
>>>>>>> bd94c19d
    }
}<|MERGE_RESOLUTION|>--- conflicted
+++ resolved
@@ -39,23 +39,7 @@
 
     "symlinks": {
         "bin/dotnet" : "usr/bin/dotnet",
-<<<<<<< HEAD
-        "bin/dotnet-build" : "usr/bin/dotnet-build",
-        "bin/dotnet-compile" : "usr/bin/dotnet-compile",
-        "bin/dotnet-compile-csc" : "usr/bin/dotnet-compile-csc",
-        "bin/dotnet-compile-fsc" : "usr/bin/dotnet-compile-fsc",
-        "bin/dotnet-compile-native" : "/usr/bin/dotnet-compile-native",
         "bin/dotnet-mcg": "usr/bin/dotnet-mcg",
-        "bin/dotnet-new": "usr/bin/dotnet-new",
-        "bin/dotnet-publish" : "usr/bin/dotnet-publish",
-        "bin/dotnet-repl" : "usr/bin/dotnet-repl",
-        "bin/dotnet-repl-csi" : "usr/bin/dotnet-repl-csi",
-        "bin/dotnet-restore" : "usr/bin/dotnet-restore",
-        "bin/dotnet-dnx" : "usr/bin/dotnet-dnx",
-        "bin/dotnet-test" : "usr/bin/dotnet-test",
-        "bin/dotnet-resgen" : "usr/bin/dotnet-resgen"
-=======
         "bin/dotnet-compile-native" : "/usr/bin/dotnet-compile-native"
->>>>>>> bd94c19d
     }
 }