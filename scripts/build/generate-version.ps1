#
# Copyright (c) .NET Foundation and contributors. All rights reserved.
# Licensed under the MIT license. See LICENSE file in the project root for full license information.
#

. "$PSScriptRoot\..\common\_common.ps1"

# MSI versioning
# Encode the CLI version to fit into the MSI versioning scheme - https://msdn.microsoft.com/en-us/library/windows/desktop/aa370859(v=vs.85).aspx
# MSI versions are 3 part
#                           major.minor.build
# Size(bits) of each part     8     8    16
# So we have 32 bits to encode the CLI version
# Starting with most significant bit this how the CLI version is going to be encoded as MSI Version
# CLI major  -> 6 bits
# CLI minor  -> 6 bits
# CLI patch  -> 6 bits
# CLI commitcount -> 14 bits
function GetMSIVersionFromCLIVersion([uint32]$Major, [uint32]$Minor, [uint32]$Patch, [uint32]$CommitCount)
{
    if($Major -ge 0x40)
    {
        throw [System.NotSupportedException] "Invalid Major version - $Major. Major version must be less than 64."
    }

    if($Minor -ge 0x40)
    {
        throw [System.NotSupportedException] "Invalid Minor version - $Minor. Minor version must be less than 64."
    }

    if($Patch -ge 0x40)
    {
        throw [System.NotSupportedException] "Invalid Patch version - $Patch. Patch version must be less than 64."
    }

    if($CommitCount -ge 0x4000)
    {
        throw [System.NotSupportedException] "Invalid CommitCount version - $CommitCount. CommitCount version must be less than 16384."
    }

    $Major = ($Major -shl 26)
    $Minor = ($Minor -shl 20)
    $Patch = ($Patch -shl 14)
    [System.UInt32]$MSIVersionNumber = ($Major -bor $Minor -bor $Patch -bor $CommitCount)

    $MSIMajor = ($MSIVersionNumber -shr 24) -band 0xFF
    $MSIMinor = ($MSIVersionNumber -shr 16) -band 0xFF
    $MSIBuild = $MSIVersionNumber -band 0xFFFF
    $MSIVersion = "$MSIMajor.$MSIMinor.$MSIBuild"

    return $MSIVersion
}

<<<<<<< HEAD
$env:ReleaseSuffix = "dev"
=======
>>>>>>> 0cb495f3
$env:MajorVersion = 1
$env:MinorVersion = 0
$env:PatchVersion = 1

$CommitCount = [int32](git rev-list --count HEAD)
$env:CommitCountVersion = ([string]$CommitCount).PadLeft(6, "0")

# Zero Padded Suffix for use with Nuget
$env:VersionSuffix = "$env:ReleaseSuffix-$env:CommitCountVersion"

$env:DOTNET_CLI_VERSION = "$env:MajorVersion.$env:MinorVersion.$env:PatchVersion.$env:CommitCountVersion"
$env:DOTNET_MSI_VERSION = GetMSIVersionFromCLIVersion $env:MajorVersion $env:MinorVersion $env:PatchVersion $CommitCount<|MERGE_RESOLUTION|>--- conflicted
+++ resolved
@@ -51,10 +51,6 @@
     return $MSIVersion
 }
 
-<<<<<<< HEAD
-$env:ReleaseSuffix = "dev"
-=======
->>>>>>> 0cb495f3
 $env:MajorVersion = 1
 $env:MinorVersion = 0
 $env:PatchVersion = 1
